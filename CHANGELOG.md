--- conflicted
+++ resolved
@@ -1,7 +1,6 @@
 # Change Log
 All notable changes to this project will be documented in this file.
 
-<<<<<<< HEAD
 ## [0.13.2] - 2017-06-15
 
 ### Added
@@ -12,9 +11,6 @@
 - BrainObservatoryApi.get_cell_specimen_id_mapping
 - allensdk.brain_observatory.receptive_field_analysis
 - allensdk.brain_observatory.demixer
-=======
-## [0.13.2] - 2017-06-06
->>>>>>> d6375978
 
 ### Changed
 
@@ -22,7 +18,6 @@
 - BrainObservatoryCache.get_experiment_containers no longer returns "age_days".
 - BrainObservatoryCache.get_ophys_experiments accepts a list of cell_specimen_ids for additional filtering
 - json_utilities uses simplejson for better NaN handling
-
 
 ## [0.13.1] - 2017-03-20
 
