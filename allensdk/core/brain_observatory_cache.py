# Allen Institute Software License - This software license is the 2-clause BSD
# license plus a third clause that prohibits redistribution for commercial
# purposes without further permission.
#
# Copyright 2017. Allen Institute. All rights reserved.
#
# Redistribution and use in source and binary forms, with or without
# modification, are permitted provided that the following conditions are met:
#
# 1. Redistributions of source code must retain the above copyright notice,
# this list of conditions and the following disclaimer.
#
# 2. Redistributions in binary form must reproduce the above copyright notice,
# this list of conditions and the following disclaimer in the documentation
# and/or other materials provided with the distribution.
#
# 3. Redistributions for commercial purposes are not permitted without the
# Allen Institute's written permission.
# For purposes of this license, commercial purposes is the incorporation of the
# Allen Institute's software into anything for which you will charge fees or
# other compensation. Contact terms@alleninstitute.org for commercial licensing
# opportunities.
#
# THIS SOFTWARE IS PROVIDED BY THE COPYRIGHT HOLDERS AND CONTRIBUTORS "AS IS"
# AND ANY EXPRESS OR IMPLIED WARRANTIES, INCLUDING, BUT NOT LIMITED TO, THE
# IMPLIED WARRANTIES OF MERCHANTABILITY AND FITNESS FOR A PARTICULAR PURPOSE
# ARE DISCLAIMED. IN NO EVENT SHALL THE COPYRIGHT HOLDER OR CONTRIBUTORS BE
# LIABLE FOR ANY DIRECT, INDIRECT, INCIDENTAL, SPECIAL, EXEMPLARY, OR
# CONSEQUENTIAL DAMAGES (INCLUDING, BUT NOT LIMITED TO, PROCUREMENT OF
# SUBSTITUTE GOODS OR SERVICES; LOSS OF USE, DATA, OR PROFITS; OR BUSINESS
# INTERRUPTION) HOWEVER CAUSED AND ON ANY THEORY OF LIABILITY, WHETHER IN
# CONTRACT, STRICT LIABILITY, OR TORT (INCLUDING NEGLIGENCE OR OTHERWISE)
# ARISING IN ANY WAY OUT OF THE USE OF THIS SOFTWARE, EVEN IF ADVISED OF THE
# POSSIBILITY OF SUCH DAMAGE.
#
import os
from . import json_utilities as ju
from allensdk.api.cache import Cache, get_default_manifest_file
from allensdk.api.queries.brain_observatory_api import BrainObservatoryApi
from allensdk.config.manifest_builder import ManifestBuilder
from .brain_observatory_nwb_data_set import BrainObservatoryNwbDataSet
import allensdk.brain_observatory.stimulus_info as stim_info
import six
import numpy as np

from allensdk.brain_observatory.locally_sparse_noise import LocallySparseNoise
from allensdk.brain_observatory.natural_scenes import NaturalScenes
from allensdk.brain_observatory.natural_movie import NaturalMovie
from allensdk.brain_observatory.static_gratings import StaticGratings
from allensdk.brain_observatory.drifting_gratings import DriftingGratings

ANALYSIS_CLASS_DICT = {stim_info.LOCALLY_SPARSE_NOISE: LocallySparseNoise,
                       stim_info.LOCALLY_SPARSE_NOISE_4DEG: LocallySparseNoise,
                       stim_info.LOCALLY_SPARSE_NOISE_8DEG: LocallySparseNoise,
                       stim_info.NATURAL_MOVIE_ONE:NaturalMovie,
                       stim_info.NATURAL_MOVIE_TWO:NaturalMovie,
                       stim_info.NATURAL_MOVIE_THREE:NaturalMovie,
                       stim_info.NATURAL_SCENES:NaturalScenes,
                       stim_info.STATIC_GRATINGS:StaticGratings,
                       stim_info.DRIFTING_GRATINGS:DriftingGratings}

class BrainObservatoryCache(Cache):
    """
    Cache class for storing and accessing data from the Brain Observatory.
    By default, this class will cache any downloaded metadata or files in
    well known locations defined in a manifest file.  This behavior can be
    disabled.

    Attributes
    ----------

    api: BrainObservatoryApi instance
        The object used for making API queries related to the Brain
        Observatory.

    Parameters
    ----------

    cache: boolean
        Whether the class should save results of API queries to locations specified
        in the manifest file.  Queries for files (as opposed to metadata) must have a
        file location.  If caching is disabled, those locations must be specified
        in the function call (e.g. get_ophys_experiment_data(file_name='file.nwb')).

    manifest_file: string
       File name of the manifest to be read.  Default is "brain_observatory_manifest.json".
    """

    EXPERIMENT_CONTAINERS_KEY = 'EXPERIMENT_CONTAINERS'
    EXPERIMENTS_KEY = 'EXPERIMENTS'
    CELL_SPECIMENS_KEY = 'CELL_SPECIMENS'
    EXPERIMENT_DATA_KEY = 'EXPERIMENT_DATA'
    ANALYSIS_DATA_KEY = 'ANALYSIS_DATA'
    EVENTS_DATA_KEY = 'EVENTS_DATA'
    STIMULUS_MAPPINGS_KEY = 'STIMULUS_MAPPINGS'
    MANIFEST_VERSION='1.2'

    def __init__(self, cache=True, manifest_file=None, base_uri=None, api=None):

        if manifest_file is None:
            manifest_file = get_default_manifest_file('brain_observatory')

        super(BrainObservatoryCache, self).__init__(
            manifest=manifest_file, cache=cache, version=self.MANIFEST_VERSION)

        if api is None:
            self.api = BrainObservatoryApi(base_uri=base_uri)
        else:
            self.api = api

    def get_all_targeted_structures(self):
        """ Return a list of all targeted structures in the data set. """
        containers = self.get_experiment_containers(simple=False)
        targeted_structures = set(
            [c['targeted_structure']['acronym'] for c in containers])
        return sorted(list(targeted_structures))

    def get_all_cre_lines(self):
        """ Return a list of all cre driver lines in the data set. """
        containers = self.get_experiment_containers(simple=True)
        cre_lines = set([c['cre_line'] for c in containers])
        return sorted(list(cre_lines))

    def get_all_reporter_lines(self):
        """ Return a list of all reporter lines in the data set. """
        containers = self.get_experiment_containers(simple=True)
        reporter_lines = set([c['reporter_line'] for c in containers])
        return sorted(list(reporter_lines))

    def get_all_imaging_depths(self):
        """ Return a list of all imaging depths in the data set. """
        containers = self.get_experiment_containers(simple=True)
        imaging_depths = set([c['imaging_depth'] for c in containers])
        return sorted(list(imaging_depths))

    def get_all_session_types(self):
        """ Return a list of all stimulus sessions in the data set. """
        exps = self.get_ophys_experiments(simple=False)
        names = set([exp['stimulus_name'] for exp in exps])
        return sorted(list(names))

    def get_all_stimuli(self):
        """ Return a list of all stimuli in the data set. """
        return sorted(list(stim_info.all_stimuli()))

    def get_experiment_containers(self, file_name=None,
                                  ids=None,
                                  targeted_structures=None,
                                  imaging_depths=None,
                                  cre_lines=None,
                                  reporter_lines=None,
                                  transgenic_lines=None,
                                  include_failed=False,
                                  simple=True):
        """ Get a list of experiment containers matching certain criteria.

        Parameters
        ----------
        file_name: string
            File name to save/read the experiment containers.  If file_name is None,
            the file_name will be pulled out of the manifest.  If caching
            is disabled, no file will be saved. Default is None.

        ids: list
            List of experiment container ids.

        targeted_structures: list
            List of structure acronyms.  Must be in the list returned by
            BrainObservatoryCache.get_all_targeted_structures().

        imaging_depths: list
            List of imaging depths.  Must be in the list returned by
            BrainObservatoryCache.get_all_imaging_depths().

        cre_lines: list
            List of cre lines.  Must be in the list returned by
            BrainObservatoryCache.get_all_cre_lines().

        reporter_lines: list
            List of reporter lines.  Must be in the list returned by
            BrainObservatoryCache.get_all_reporter_lines().

        transgenic_lines: list
            List of transgenic lines. Must be in the list returned by
            BrainObservatoryCache.get_all_cre_lines() or.
            BrainObservatoryCache.get_all_reporter_lines().

        include_failed: boolean
            Whether or not to include failed experiment containers.

        simple: boolean
            Whether or not to simplify the dictionary properties returned by this method
            to a more concise subset.

        Returns
        -------
        list of dictionaries
        """
        _assert_not_string(targeted_structures, "targeted_structures")
        _assert_not_string(cre_lines, "cre_lines")
        _assert_not_string(reporter_lines, "reporter_lines")
        _assert_not_string(transgenic_lines, "transgenic_lines")

        file_name = self.get_cache_path(
            file_name, self.EXPERIMENT_CONTAINERS_KEY)

        containers = self.api.get_experiment_containers(path=file_name,
                                                        strategy='lazy',
                                                        **Cache.cache_json())

        containers = self.api.filter_experiment_containers(containers, ids=ids,
                                                           targeted_structures=targeted_structures,
                                                           imaging_depths=imaging_depths,
                                                           cre_lines=cre_lines,
                                                           reporter_lines=reporter_lines,
                                                           transgenic_lines=transgenic_lines,
                                                           include_failed=include_failed,
                                                           simple=simple)

        return containers

    def get_ophys_experiment_stimuli(self, experiment_id):
        """ For a single experiment, return the list of stimuli present in that experiment. """
        exps = self.get_ophys_experiments(ids=[experiment_id])

        if len(exps) == 0:
            return None

        return stim_info.stimuli_in_session(exps[0]['session_type'])

    def get_ophys_experiments(self, file_name=None,
                              ids=None,
                              experiment_container_ids=None,
                              targeted_structures=None,
                              imaging_depths=None,
                              cre_lines=None,
                              reporter_lines=None,
                              transgenic_lines=None,
                              stimuli=None,
                              session_types=None,
                              cell_specimen_ids=None,
                              include_failed=False,
                              require_eye_tracking=False,
                              simple=True):
        """ Get a list of ophys experiments matching certain criteria.

        Parameters
        ----------
        file_name: string
            File name to save/read the ophys experiments.  If file_name is None,
            the file_name will be pulled out of the manifest.  If caching
            is disabled, no file will be saved. Default is None.

        ids: list
            List of ophys experiment ids.

        experiment_container_ids: list
            List of experiment container ids.

        targeted_structures: list
            List of structure acronyms.  Must be in the list returned by
            BrainObservatoryCache.get_all_targeted_structures().

        imaging_depths: list
            List of imaging depths.  Must be in the list returned by
            BrainObservatoryCache.get_all_imaging_depths().

        cre_lines: list
            List of cre lines.  Must be in the list returned by
            BrainObservatoryCache.get_all_cre_lines().
        
        reporter_lines: list
            List of reporter lines.  Must be in the list returned by
            BrainObservatoryCache.get_all_reporter_lines().

        transgenic_lines: list
            List of transgenic lines. Must be in the list returned by
            BrainObservatoryCache.get_all_cre_lines() or.
            BrainObservatoryCache.get_all_reporter_lines().

        stimuli: list
            List of stimulus names.  Must be in the list returned by
            BrainObservatoryCache.get_all_stimuli().

        session_types: list
            List of stimulus session type names.  Must be in the list returned by
            BrainObservatoryCache.get_all_session_types().

        cell_specimen_ids: list
            Only include experiments that contain cells with these ids.

        include_failed: boolean
            Whether or not to include experiments from failed experiment containers.

        simple: boolean
            Whether or not to simplify the dictionary properties returned by this method
            to a more concise subset.

        require_eye_tracking: boolean
            If True, only return experiments that have eye tracking results. Default: False.

        Returns
        -------
        list of dictionaries
        """
        _assert_not_string(targeted_structures, "targeted_structures")
        _assert_not_string(cre_lines, "cre_lines")
        _assert_not_string(reporter_lines, "reporter_lines")
        _assert_not_string(transgenic_lines, "transgenic_lines")
        _assert_not_string(stimuli, "stimuli")
        _assert_not_string(session_types, "session_types")

        file_name = self.get_cache_path(file_name, self.EXPERIMENTS_KEY)

        exps = self.api.get_ophys_experiments(path=file_name,
                                              strategy='lazy',
                                              **Cache.cache_json())

        if cell_specimen_ids is not None:
            cells = self.get_cell_specimens(ids=cell_specimen_ids)
            cell_container_ids = set([cell['experiment_container_id'] for cell in cells])
            if experiment_container_ids is not None:
                experiment_container_ids = list(set(experiment_container_ids) - cell_container_ids)
            else:
                experiment_container_ids = list(cell_container_ids)

        exps = self.api.filter_ophys_experiments(exps,
                                                 ids=ids,
                                                 experiment_container_ids=experiment_container_ids,
                                                 targeted_structures=targeted_structures,
                                                 imaging_depths=imaging_depths,
                                                 cre_lines=cre_lines,
                                                 reporter_lines=reporter_lines,
                                                 transgenic_lines=transgenic_lines,
                                                 stimuli=stimuli,
                                                 session_types=session_types,
                                                 include_failed=include_failed,
                                                 require_eye_tracking=require_eye_tracking,
                                                 simple=simple)

        return exps

    def _get_stimulus_mappings(self, file_name=None):
        """ Returns a mapping of which metrics are related to which stimuli. Internal use only. """

        file_name = self.get_cache_path(file_name, self.STIMULUS_MAPPINGS_KEY)

        mappings = self.api.get_stimulus_mappings(path=file_name,
                                                  strategy='lazy',
                                                  **Cache.cache_json())

        return mappings

    def get_cell_specimens(self,
                           file_name=None,
                           ids=None,
                           experiment_container_ids=None,
                           include_failed=False,
                           simple=True,
                           filters=None):
        """ Return cell specimens that have certain properies.

        Parameters
        ----------
        file_name: string
            File name to save/read the cell specimens.  If file_name is None,
            the file_name will be pulled out of the manifest.  If caching
            is disabled, no file will be saved. Default is None.

        ids: list
            List of cell specimen ids.

        experiment_container_ids: list
            List of experiment container ids.

        include_failed: bool
            Whether to include cells from failed experiment containers

        simple: boolean
            Whether or not to simplify the dictionary properties returned by this method
            to a more concise subset.

        filters: list of dicts
            List of filter dictionaries.  The Allen Brain Observatory web site can
            generate filters in this format to reproduce a filtered set of cells
            found there.  To see what these look like, visit
            http://observatory.brain-map.org/visualcoding, perform a cell search
            and apply some filters (e.g. find cells in a particular area), then
            click the "view these cells in the AllenSDK" link on the bottom-left
            of the search results page.  This will take you to a page that contains
            a code sample you can use to apply those same filters via this argument.
            For more detail on the filter syntax, see BrainObservatoryApi.dataframe_query.


        Returns
        -------
        list of dictionaries
        """

        file_name = self.get_cache_path(file_name, self.CELL_SPECIMENS_KEY)

        cell_specimens = self.api.get_cell_metrics(path=file_name,
                                                   strategy='lazy',
                                                   pre= lambda x: [y for y in x],
                                                   **Cache.cache_json())

        cell_specimens = self.api.filter_cell_specimens(cell_specimens,
                                                        ids=ids,
                                                        experiment_container_ids=experiment_container_ids,
                                                        include_failed=include_failed,
                                                        filters=filters)

        # drop the thumbnail columns
        if simple:
            mappings = self._get_stimulus_mappings()
            thumbnails = [m['item'] for m in mappings if m[
                'item_type'] == 'T' and m['level'] == 'R']
            for cs in cell_specimens:
                for t in thumbnails:
                    del cs[t]

        return cell_specimens

<<<<<<< HEAD
    def get_nwb_filepath(self, ophys_experiment_id=None):
        cache_nwb_filepath = self.get_cache_path(None, self.EXPERIMENT_DATA_KEY, ophys_experiment_id)
        if os.path.exists(cache_nwb_filepath):
            return cache_nwb_filepath
        else:
            return None
=======
    def get_nwb_filepath(self, ophys_experiment_id=None, file_name=None, none_if_not_exists=True):
        nwb_filepath = self.get_cache_path(file_name, self.EXPERIMENT_DATA_KEY, ophys_experiment_id)
        if not none_if_not_exists:
            return nwb_filepath
        else:
            if os.path.exists(nwb_filepath):
                return nwb_filepath
            else:
                return None
>>>>>>> 5b609bac


    def get_ophys_experiment_data(self, ophys_experiment_id, file_name=None):
        """ Download the NWB file for an ophys_experiment (if it hasn't already been
        downloaded) and return a data accessor object.

        Parameters
        ----------
        file_name: string
            File name to save/read the data set.  If file_name is None,
            the file_name will be pulled out of the manifest.  If caching
            is disabled, no file will be saved. Default is None.

        ophys_experiment_id: integer
            id of the ophys_experiment to retrieve

        Returns
        -------
        BrainObservatoryNwbDataSet
        """
        file_name = self.get_nwb_filepath(ophys_experiment_id=ophys_experiment_id, file_name=file_name, none_if_not_exists=False)

        self.api.save_ophys_experiment_data(ophys_experiment_id, file_name, strategy='lazy')

        return BrainObservatoryNwbDataSet(file_name)

    def get_ophys_experiment_analysis(self, ophys_experiment_id, stimulus_type, file_name=None):
        """ Download the h5 analysis file for a stimulus set, for a particular ophys_experiment 
        (if it hasn't already been downloaded) and return a data accessor object.

        Parameters
        ----------
        file_name: string
            File name to save/read the data set.  If file_name is None,
            the file_name will be pulled out of the manifest.  If caching
            is disabled, no file will be saved. Default is None.

        ophys_experiment_id: int
            id of the ophys_experiment to retrieve

        stimulus_name: str
            stimulus type; should be an element of self.list_stimuli()

        Returns
        -------
        BrainObservatoryNwbDataSet
        """
        data_set = self.get_ophys_experiment_data(ophys_experiment_id, file_name=None)
        session_type = data_set.get_session_type()

        if not stimulus_type in stim_info.SESSION_STIMULUS_MAP[session_type]:
            raise RuntimeError('Stimulus %s not available session type: %s' % (stimulus_type, stim_info.SESSION_STIMULUS_MAP[stimulus_type]))

        # Use manifest to figure out where to cache the file:
        file_name = self.get_cache_path(file_name, self.ANALYSIS_DATA_KEY, ophys_experiment_id, session_type)

        # Cache the analsis file from an RMA query:
        self.api.save_ophys_experiment_analysis_data(ophys_experiment_id, file_name, strategy='lazy')

        # Get the analysis class from ANALYSIS_CLASS_DICT, and build from the static method:
        if stimulus_type in stim_info.LOCALLY_SPARSE_NOISE_STIMULUS_TYPES+stim_info.NATURAL_MOVIE_STIMULUS_TYPES:
            return ANALYSIS_CLASS_DICT[stimulus_type].from_analysis_file(data_set, file_name, stimulus_type)
        else:
            return ANALYSIS_CLASS_DICT[stimulus_type].from_analysis_file(data_set, file_name)

    def get_ophys_experiment_events(self, ophys_experiment_id, file_name=None):
        """ Download the npz events file for an ophys_experiment if it hasn't
        already been downloaded and return the events array.

        Parameters
        ----------
        file_name: string
            File name to save/read the data set.  If file_name is None,
            the file_name will be pulled out of the manifest.  If caching
            is disabled, no file will be saved. Default is None.
        ophys_experiment_id: int
            id of the ophys_experiment to retrieve events for
        Returns
        -------
        events: numpy.ndarray
            [N_cells,N_times] array of events.
        """
        file_name = self.get_cache_path(
            file_name, self.EVENTS_DATA_KEY, ophys_experiment_id)

        self.api.save_ophys_experiment_event_data(ophys_experiment_id, file_name, strategy='lazy')

        return np.load(file_name, allow_pickle=False)["ev"]

    def build_manifest(self, file_name):
        """
        Construct a manifest for this Cache class and save it in a file.

        Parameters
        ----------

        file_name: string
            File location to save the manifest.

        """

        mb = ManifestBuilder()
        mb.set_version(self.MANIFEST_VERSION)
        mb.add_path('BASEDIR', '.')
        mb.add_path(self.EXPERIMENT_CONTAINERS_KEY,
                    'experiment_containers.json', typename='file', parent_key='BASEDIR')
        mb.add_path(self.EXPERIMENTS_KEY, 'ophys_experiments.json',
                    typename='file', parent_key='BASEDIR')
        mb.add_path(self.EXPERIMENT_DATA_KEY, 'ophys_experiment_data/%d.nwb',
                    typename='file', parent_key='BASEDIR')
        mb.add_path(self.ANALYSIS_DATA_KEY, 'ophys_experiment_analysis/%d_%s_analysis.h5',
                    typename='file', parent_key='BASEDIR')
        mb.add_path(self.EVENTS_DATA_KEY, 'ophys_experiment_events/%d_events.npz',
                    typename='file', parent_key='BASEDIR')
        mb.add_path(self.CELL_SPECIMENS_KEY, 'cell_specimens.json',
                    typename='file', parent_key='BASEDIR')
        mb.add_path(self.STIMULUS_MAPPINGS_KEY, 'stimulus_mappings.json',
                    typename='file', parent_key='BASEDIR')

        mb.write_json_file(file_name)


def _assert_not_string(arg, name):
    if isinstance(arg, six.string_types):
        raise TypeError(
            "Argument '%s' with value '%s' is a string type, but should be a list." % (name, arg))<|MERGE_RESOLUTION|>--- conflicted
+++ resolved
@@ -421,26 +421,15 @@
 
         return cell_specimens
 
-<<<<<<< HEAD
+      
     def get_nwb_filepath(self, ophys_experiment_id=None):
         cache_nwb_filepath = self.get_cache_path(None, self.EXPERIMENT_DATA_KEY, ophys_experiment_id)
         if os.path.exists(cache_nwb_filepath):
             return cache_nwb_filepath
         else:
             return None
-=======
-    def get_nwb_filepath(self, ophys_experiment_id=None, file_name=None, none_if_not_exists=True):
-        nwb_filepath = self.get_cache_path(file_name, self.EXPERIMENT_DATA_KEY, ophys_experiment_id)
-        if not none_if_not_exists:
-            return nwb_filepath
-        else:
-            if os.path.exists(nwb_filepath):
-                return nwb_filepath
-            else:
-                return None
->>>>>>> 5b609bac
-
-
+
+          
     def get_ophys_experiment_data(self, ophys_experiment_id, file_name=None):
         """ Download the NWB file for an ophys_experiment (if it hasn't already been
         downloaded) and return a data accessor object.
