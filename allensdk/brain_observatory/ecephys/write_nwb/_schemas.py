--- conflicted
+++ resolved
@@ -26,7 +26,6 @@
     local_index = Int(required=True)
     probe_vertical_position = Int(required=True)
     probe_horizontal_position = Int(required=True)
-
     #structure_id = Int(required=True, allow_none=True)
     #structure_acronym = String(required=True, allow_none=True)
     #AP_coordinate = Float(required=True, allow_none=True)
@@ -44,7 +43,6 @@
     manual_structure_acronym = String(required=True, allow_none=True)
 
 
-
 class Unit(RaisingSchema):
     id = Int(required=True)
     peak_channel_id = Int(required=True)
@@ -62,13 +60,6 @@
     isi_violations = Float(required=True)
     presence_ratio = Float(required=True)
     amplitude_cutoff = Float(required=True)
-<<<<<<< HEAD
-    isolation_distance = Float(required=True)
-    l_ratio = Float(required=True)
-    d_prime = Float(required=True)
-    nn_hit_rate = Float(required=True)
-    nn_miss_rate = Float(required=True)
-=======
     isolation_distance = Float(required=True, allow_none=True)
     l_ratio = Float(required=True, allow_none=True)
     d_prime = Float(required=True, allow_none=True)
@@ -86,7 +77,6 @@
     spread = Float(required=True, allow_none=True)
     velocity_above = Float(required=True, allow_none=True)
     velocity_below = Float(required=True, allow_none=True)
->>>>>>> 207bbbf428be5b7ddc10953b6ed0b268d7770a91
 
 
 class Lfp(RaisingSchema):
