
from argschema import ArgSchemaParser
import time
import os

import pandas as pd
import numpy as np

from functools import reduce

from ..ecephys_session import EcephysSession

from .drifting_gratings import DriftingGratings
from .static_gratings import StaticGratings
from .natural_scenes import NaturalScenes
from .natural_movies import NaturalMovies
from .dot_motion import DotMotion
from .flashes import Flashes
from .receptive_field_mapping import ReceptiveFieldMapping

from joblib import Parallel, delayed


def calculate_stimulus_metrics(args):

    print('ecephys: stimulus metrics module')

    start = time.time()

    stimulus_classes = (
                 DriftingGratings,
                 #StaticGratings,
                 #NaturalScenes,
                 #NaturalMovies,
                 DotMotion,
                 Flashes,
                 ReceptiveFieldMapping,
                )

<<<<<<< HEAD
    result = Parallel(n_jobs=20, verbose=10) \
=======
    result = Parallel(n_jobs=16, verbose=10) \
>>>>>>> dcbc986f
            (delayed(add_metrics_to_units_table)(path, stimulus_classes, args) 
                for path in args['nwb_paths'])

    #df = reduce(lambda output, nwb_path: \
    #             pd.concat((output,
    #                       add_metrics_to_units_table(nwb_path, stimulus_classes, args))),
    #             args['nwb_paths'],
    #             pd.DataFrame()
    #             )

    #df.to_csv(args['output_file'])

    execution_time = time.time() - start

    print('total time: ' + str(np.around(execution_time, 2)) + ' seconds\n')

    return {"execution_time" : execution_time}


def add_metrics_to_units_table(nwb_path, stimulus_classes, args):

    """
    Adds columns to units table for one session, based on the metrics
    for each stimulus type.

    Parameters:
    -----------
    nwb_path : String
        Path to a spikes NWB file
    stimulus_classes : tuple
        Classes that add new columns to a units table

    Returns:
    --------
    units_df : pandas.DataFrame
        Units table with new columns appended

    """

    print(nwb_path)

    try:
        session = EcephysSession.from_nwb_path(nwb_path)
    except FileNotFoundError:
        return pd.DataFrame()

    metrics = [stim(session, params=args).metrics for stim in stimulus_classes]
    units_table = session.units
    units_table['nwb_file'] = nwb_path
    metrics.insert(0, units_table)

    final_table = reduce(lambda left,right: pd.merge(left, right, on='unit_id'), metrics)

    fname = os.path.basename(nwb_path)
    fname = fname.split('.')[0] + '.stimulus_analysis.csv'

    output_file = os.path.join('/mnt/nvme0/unit_tables', fname)
    final_table.to_csv(output_file)

    return final_table


def main():

    from ._schemas import InputParameters, OutputParameters

    mod = ArgSchemaParser(schema_type=InputParameters,
                          output_schema_type=OutputParameters)

    output = calculate_stimulus_metrics(mod.args)

    output.update({"input_parameters": mod.args})

    if "output_json" in mod.args:
        mod.output(output, indent=2)
    else:
        print(mod.get_output_json(output))


if __name__ == "__main__":

    main()
<|MERGE_RESOLUTION|>--- conflicted
+++ resolved
@@ -32,16 +32,12 @@
                  #StaticGratings,
                  #NaturalScenes,
                  #NaturalMovies,
-                 DotMotion,
+                 #DotMotion,
                  Flashes,
                  ReceptiveFieldMapping,
                 )
 
-<<<<<<< HEAD
-    result = Parallel(n_jobs=20, verbose=10) \
-=======
     result = Parallel(n_jobs=16, verbose=10) \
->>>>>>> dcbc986f
             (delayed(add_metrics_to_units_table)(path, stimulus_classes, args) 
                 for path in args['nwb_paths'])
 
