--- conflicted
+++ resolved
@@ -4,11 +4,8 @@
 import scipy.ndimage as ndi
 import scipy.stats as st
 from scipy.optimize import curve_fit
-<<<<<<< HEAD
+from scipy.fftpack import fft
 import logging
-=======
-from scipy.fftpack import fft
->>>>>>> 2b25f278
 
 import matplotlib.pyplot as plt
 
@@ -42,7 +39,7 @@
 
     """
 
-    def __init__(self, ecephys_session, col_ori='Ori', col_tf='TF', trial_duration=2.0, **kwargs):
+    def __init__(self, ecephys_session, col_ori='Ori', col_tf='TF', col_contrast='Contrast', trial_duration=2.0, **kwargs):
         super(DriftingGratings, self).__init__(ecephys_session, trial_duration=trial_duration, **kwargs)
 
         self._metrics = None
@@ -52,15 +49,9 @@
         self._tfvals = None
         self._number_tf = None
 
-<<<<<<< HEAD
         self._col_ori = col_ori
         self._col_tf = col_tf
-=======
-        self._col_ori = 'ori'
-        self._col_tf = 'TF'
-        self._col_contrast = 'contrast'
->>>>>>> 2b25f278
-
+        self._col_contrast = col_contrast
         # self._trial_duration = trial_duration
 
         if self._params is not None:
@@ -255,14 +246,8 @@
 
         condition_inds = self.stimulus_conditions[self.stimulus_conditions[self._col_tf] == pref_tf].index.values
         df = self.conditionwise_statistics.loc[unit_id].loc[condition_inds]
-<<<<<<< HEAD
-        df = df.assign(Ori = self.stimulus_conditions.loc[df.index.values][self._col_ori])
-
-        df = df.sort_values(by=['Ori'])
-=======
         df = df.assign(ori = self.stimulus_conditions.loc[df.index.values][self._col_ori])
         df = df.sort_values(by=[self._col_ori])
->>>>>>> 2b25f278
 
         tuning = np.array(df['spike_mean'].values)
 
@@ -296,9 +281,10 @@
 
         dataset = self.ecephys_session.presentationwise_spike_counts(bin_edges = np.arange(0, self._trial_duration, 0.001),
                                                                   stimulus_presentation_ids = presentation_ids,
-                                                                  unit_ids = unit_id
+                                                                  unit_ids = [unit_id]
                                                                   ).drop('unit_id')
-        arr = np.squeeze(dataset['spike_counts'].values)
+        # arr = np.squeeze(dataset['spike_counts'].values)
+        arr = np.squeeze(dataset.values)
 
         num_trials = dataset.stimulus_presentation_id.size
         num_bins = dataset.time_relative_to_stimulus_onset.size
@@ -358,12 +344,14 @@
         contrast_conditions = self.stim_table[(self.stim_table.stimulus_name == 'drifting_gratings_contrast') & \
                                     (self.stim_table.ori == self._get_pref_ori(unit_id))]['stimulus_condition_id'].unique()
 
-        contrasts = dg.stimulus_conditions.loc[contrast_conditions]['contrast'].values.astype('float')
-        mean_responses = dg.conditionwise_statistics.loc[unit_id].loc[contrast_conditions]['spike_mean'].values.astype('float')
+        # contrasts = dg.stimulus_conditions.loc[contrast_conditions]['contrast'].values.astype('float')
+        # mean_responses = dg.conditionwise_statistics.loc[unit_id].loc[contrast_conditions]['spike_mean'].values.astype('float')
+        contrasts = self.stimulus_conditions.loc[contrast_conditions]['contrast'].values.astype('float')
+        mean_responses = self.conditionwise_statistics.loc[unit_id].loc[contrast_conditions]['spike_mean'].values.astype('float')
 
         return c50(contrasts, mean_responses)
 
-
+    '''
     def _get_tfdi(self, unit_id, pref_ori):
         """ Calculate temporal frequency discrimination index for a given unit
 
@@ -388,8 +376,10 @@
         trials = self.mean_sweep_events[(self.stim_table['Ori'] == self.orivals[pref_ori])][v].values
         sse_part = np.sqrt(np.sum((trials-trials.mean())**2)/(len(trials)-5))
         return (np.ptp(tf_tuning))/(np.ptp(tf_tuning) + 2*sse_part)
-
-
+    '''
+
+
+    '''
     def _get_suppressed_contrast(self, unit_id, pref_ori, pref_tf):
         """ Calculate two metrics used to determine if a unit is suppressed by contrast
 
@@ -415,8 +405,9 @@
         all_blank = all_resp - blank
         
         return peak_blank, all_blank
-
-
+    '''
+
+    '''
     def _fit_tf_tuning(self, unit_id, pref_ori, pref_tf):
 
         """ Performs Gaussian or exponential fit on the temporal frequency tuning curve at the preferred orientation.
@@ -480,6 +471,7 @@
             except Exception:
                 pass
         return fit_tf_ind, fit_tf, tf_low_cutoff, tf_high_cutoff
+    '''
 
     ## VISUALIZATION ##
 
