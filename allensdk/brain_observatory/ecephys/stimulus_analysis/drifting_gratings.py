--- conflicted
+++ resolved
@@ -5,10 +5,7 @@
 import scipy.stats as st
 from scipy.optimize import curve_fit
 from scipy.fftpack import fft
-<<<<<<< HEAD
 import logging
-=======
->>>>>>> 70ab9699
 
 import matplotlib.pyplot as plt
 
@@ -52,18 +49,10 @@
         self._tfvals = None
         self._number_tf = None
 
-<<<<<<< HEAD
         self._col_ori = col_ori
         self._col_tf = col_tf
         self._col_contrast = col_contrast
         # self._trial_duration = trial_duration
-=======
-        self._col_ori = 'ori'
-        self._col_tf = 'TF'
-        self._col_contrast = 'contrast'
-
-        self._trial_duration = 2.0
->>>>>>> 70ab9699
 
         if self._params is not None:
             # TODO: Need to make sure
@@ -185,21 +174,6 @@
 
             metrics_df = self.empty_metrics_table()
 
-<<<<<<< HEAD
-            metrics_df['pref_ori_dg'] = [self._get_pref_ori(unit) for unit in unit_ids]
-            metrics_df['pref_tf_dg'] = [self._get_pref_tf(unit) for unit in unit_ids]
-            metrics_df['c50_dg'] = [self._get_c50(unit) for unit in unit_ids]
-            metrics_df['f1_f0_dg'] = [self._get_f1_f0(unit, self.get_preferred_condition(unit)) for unit in unit_ids]
-            metrics_df['mod_idx_dg'] = [self._get_modulation_index(unit) for unit in unit_ids]
-            metrics_df['g_osi_dg'] = [self._get_selectivity(unit, metrics_df.loc[unit]['pref_tf_dg'], 'osi') for unit in unit_ids]
-            metrics_df['g_dsi_dg'] = [self._get_selectivity(unit, metrics_df.loc[unit]['pref_tf_dg'], 'dsi') for unit in unit_ids]
-            metrics_df['firing_rate_dg'] = [self.get_overall_firing_rate(unit) for unit in unit_ids]
-            metrics_df['reliability_dg'] = [self.get_reliability(unit, self.get_preferred_condition(unit)) for unit in unit_ids]
-            metrics_df['fano_dg'] = [self.get_fano_factor(unit, self.get_preferred_condition(unit)) for unit in unit_ids]
-            metrics_df['lifetime_sparseness_dg'] = [self.get_lifetime_sparseness(unit) for unit in unit_ids]
-            metrics_df.loc[:, ['run_pval_dg', 'run_mod_dg']] = \
-                    [self.get_running_modulation(unit, self.get_preferred_condition(unit)) for unit in unit_ids]
-=======
             if len(self.stim_table) > 0:
 
                 metrics_df['pref_ori_dg'] = [self._get_pref_ori(unit) for unit in unit_ids]
@@ -217,7 +191,6 @@
 
             if len(self._stim_table_contrast) > 0:
                 metrics_df['c50_dg'] = [self._get_c50(unit) for unit in unit_ids]
->>>>>>> 70ab9699
 
             self._metrics = metrics_df
 
@@ -313,13 +286,8 @@
 
         condition_inds = self.stimulus_conditions[self.stimulus_conditions[self._col_tf] == pref_tf].index.values
         df = self.conditionwise_statistics.loc[unit_id].loc[condition_inds]
-<<<<<<< HEAD
         df = df.assign(ori=self.stimulus_conditions.loc[df.index.values][self._col_ori])
         df = df.sort_values(by=['ori'])  # do not replace with self._col_ori unless we modify the line above
-=======
-        df = df.assign(ori = self.stimulus_conditions.loc[df.index.values][self._col_ori])
-        df = df.sort_values(by=[self._col_ori])
->>>>>>> 70ab9699
 
         tuning = np.array(df['spike_mean'].values)
 
@@ -353,38 +321,12 @@
 
         dataset = self.ecephys_session.presentationwise_spike_counts(bin_edges = np.arange(0, self._trial_duration, 0.001),
                                                                   stimulus_presentation_ids = presentation_ids,
-<<<<<<< HEAD
                                                                   unit_ids = [unit_id]
                                                                   ).drop('unit_id')
         # arr = np.squeeze(dataset['spike_counts'].values)
         arr = np.squeeze(dataset.values)
 
-        num_trials = dataset.stimulus_presentation_id.size
-        num_bins = dataset.time_relative_to_stimulus_onset.size
-        trial_duration = dataset.time_relative_to_stimulus_onset.max()
-
-        cycles_per_trial = int(tf * trial_duration)
-
-        bins_per_cycle = int(num_bins / cycles_per_trial)
-
-        arr = arr[:, :cycles_per_trial*bins_per_cycle].reshape((num_trials, cycles_per_trial, bins_per_cycle))
-
-        avg_rate = np.mean(arr,1)
-
-        AMP = 2*np.abs(fft(avg_rate, bins_per_cycle)) / bins_per_cycle
-
-        f0 = 0.5*AMP[:,0]
-        f1 = AMP[:,1]
-
-        return np.nanmean(f1/f0)
-
-=======
-                                                                  unit_ids = unit_id
-                                                                  ).drop('unit_id')
-        arr = np.squeeze(dataset['spike_counts'].values)
-
         return f1_f0(arr, tf)
->>>>>>> 70ab9699
 
 
     def _get_modulation_index(self, unit_id, condition_id):
@@ -408,13 +350,24 @@
 
         return modulation_index(data, tf, sample_rate)
 
-<<<<<<< HEAD
-        """
-        if not 'drifting_gratings_contrast' in self.stim_table.stimulus_name.unique():
-            return np.nan
-
-        contrast_conditions = self.stim_table[(self.stim_table.stimulus_name == 'drifting_gratings_contrast') & \
-                                    (self.stim_table.ori == self._get_pref_ori(unit_id))]['stimulus_condition_id'].unique()
+
+    def _get_c50(self, unit_id):
+        """ Calculate C50 for a given unit.
+
+        Only valid if the contrast tuning stimulus is present
+        Otherwise, return NaN value
+
+        Params:
+        -------
+        unit_id - unique ID for the unit of interest
+
+        Returns:
+        -------
+        c50 - metric
+
+        """
+
+        contrast_conditions = self._stim_table_contrast[(self._stim_table_contrast[self._col_ori] == self._get_pref_ori(unit_id))]['stimulus_condition_id'].unique()
 
         # contrasts = dg.stimulus_conditions.loc[contrast_conditions]['contrast'].values.astype('float')
         # mean_responses = dg.conditionwise_statistics.loc[unit_id].loc[contrast_conditions]['spike_mean'].values.astype('float')
@@ -427,11 +380,6 @@
     '''
     def _get_tfdi(self, unit_id, pref_ori):
         """ Calculate temporal frequency discrimination index for a given unit
-=======
-
-    def _get_c50(self, unit_id):
-        """ Calculate C50 for a given unit.
->>>>>>> 70ab9699
 
         Only valid if the contrast tuning stimulus is present
         Otherwise, return NaN value
@@ -439,7 +387,6 @@
         Params:
         -------
         unit_id - unique ID for the unit of interest
-<<<<<<< HEAD
         pref_ori - preferred orientation for that cell
 
         Returns:
@@ -467,16 +414,14 @@
         unit_id - unique ID for the unit of interest
         pref_ori - preferred orientation for that cell
         pref_tf - preferred temporal frequency for that cell
-=======
->>>>>>> 70ab9699
-
-        Returns:
-        -------
-        c50 - metric
-
-        """
-
-<<<<<<< HEAD
+
+        Returns:
+        -------
+        peak_blank - metric
+        all_blank - metric
+
+        """
+
         ### NEEDS TO BE UPDATED FOR NEW ADAPTER
 
         blank = self.response_events[0, 0, nc, 0]
@@ -490,17 +435,23 @@
 
     '''
     def _fit_tf_tuning(self, unit_id, pref_ori, pref_tf):
-=======
-        contrast_conditions = self._stim_table_contrast[(self._stim_table_contrast[self._col_ori] == self._get_pref_ori(unit_id))]['stimulus_condition_id'].unique()
-
-        contrasts = self.stimulus_conditions_contrast.loc[contrast_conditions][self._col_contrast].values.astype('float')
-        mean_responses = self.conditionwise_statistics_contrast.loc[unit_id].loc[contrast_conditions]['spike_mean'].values.astype('float')
->>>>>>> 70ab9699
-
-        return c50(contrasts, mean_responses)
-
-
-<<<<<<< HEAD
+
+        """ Performs Gaussian or exponential fit on the temporal frequency tuning curve at the preferred orientation.
+
+        Params:
+        -------
+        unit_id - unique ID for the unit of interest
+        pref_ori - preferred orientation for that cell
+        pref_tf - preferred temporal frequency for that cell
+
+        Returns:
+        -------
+        fit_tf_ind - metric
+        fit_tf - metric
+        tf_low_cutoff - metric
+        tf_high_cutoff - metric
+        """
+
         ### NEEDS TO BE UPDATED FOR NEW ADAPTER
 
         tf_tuning = self.response_events[pref_ori, 1:, nc, 0]
@@ -547,8 +498,6 @@
                 pass
         return fit_tf_ind, fit_tf, tf_low_cutoff, tf_high_cutoff
     '''
-=======
->>>>>>> 70ab9699
 
     ## VISUALIZATION ##
 
@@ -694,9 +643,6 @@
     except IndexError:
         return np.nan
         
-<<<<<<< HEAD
-    return c50
-=======
     return c50
 
 
@@ -752,5 +698,4 @@
 
     MI = abs((psd[tf_index] - np.mean(psd))/np.sqrt(np.mean(psd**2)-np.mean(psd)**2))
 
-    return MI
->>>>>>> 70ab9699
+    return MI