--- conflicted
+++ resolved
@@ -13,22 +13,12 @@
 # You should have received a copy of the GNU General Public License
 # along with Allen SDK.  If not, see <http://www.gnu.org/licenses/>.
 
-<<<<<<< HEAD
-from allensdk.api.queries.rma.rma_simple_api import RmaSimpleApi
-
-=======
 from allensdk.api.queries.rma.rma_api import RmaApi
-from allensdk.api.cache import Cache
->>>>>>> c44cf21d
 import numpy as np
 import nrrd
 
 
-<<<<<<< HEAD
-class GridDataApi(RmaSimpleApi):
-=======
-class GridDataApi(RmaApi, Cache):
->>>>>>> c44cf21d
+class GridDataApi(RmaApi):
     '''HTTP Client for the Allen 3-D Expression Grid Data Service.
     
     See: `Downloading 3-D Expression Grid Data <http://help.brain-map.org/display/api/Downloading+3-D+Expression+Grid+Data>`_
@@ -49,123 +39,6 @@
                  resolution=None,
                  base_uri=None):
         super(GridDataApi, self).__init__(base_uri)
-        
-<<<<<<< HEAD
-
-        
-    def get_experiments(self,
-                        product_abbreviation=None,
-                        plane_of_section=None,
-                        gene_acronym=None,
-                        fmt='json'):
-        '''Fetch relevant metadata
-        including ids for downloading the energy volume
-        for an Atlas' experiment.
-        
-        Parameters
-        ----------
-        product_abbreviation : string
-            i.e. 'Mouse'
-        plane_of_section : string, optional
-            'coronal' or 'sagittal'
-        gene_acronym : string, optional
-            i.e. 'Adora2a'
-        fmt : string, optional
-            json (default) or xml
-        
-        Returns
-        -------
-        url : string
-            The constructed URL
-        
-        Notes
-        -----
-        See `Downloading 3-D Expression Grid Data <http://help.brain-map.org/display/api/Downloading+3-D+Expression+Grid+Data#Downloading3-DExpressionGridData-DOWNLOADING3DEXPRESSIONGRIDDATA>`_
-        and `Example Queries for Experiment Metadata <http://help.brain-map.org/display/api/Example+Queries+for+Experiment+Metadata#ExampleQueriesforExperimentMetadata-MouseBrain>`_
-        for additional documentation.
-        '''
-        criteria = ['[failed$eqfalse]']
-        
-        if product_abbreviation != None:
-            criteria.append(",products[abbreviation$eq'%s']" % 
-                            (product_abbreviation))
-        
-        if plane_of_section != None:
-            criteria.append(",plane_of_section[name$eq'%s']" %
-                            (plane_of_section))
-        
-        if gene_acronym != None:
-            criteria.append(",genes[acronym$eq'%s']" %
-                            (gene_acronym))
-        
-        result = \
-            self.model_query('SectionDataSet',
-                             criteria=criteria)
-        
-        return result
-=======
-        if resolution == None:
-            resolution = GridDataApi.DEFAULT_RESOLUTION
-            
-        self.resolution = resolution
-
-        
-    def cache_expression_grid_data(self,
-                                   experiment_id,
-                                   include=None,
-                                   path=None
-                                   ):
-        if type(include) is not list:
-            include = [include]
-            
-        if self.cache == True:        
-            self.download_expression_grid_data(
-                experiment_id, include=include, path=path)
-        
-    
-    def cache_projection_grid_data(self,
-                                   path,
-                                   eid,
-                                   image=None,
-                                   resolution=None):
-        if type(image) is not list:
-            image = [image]
-            
-        if resolution == None:
-            resolution = self.resolution
-        
-        if self.cache == True:
-            self.download_projection_grid_data(eid,
-                                               image,
-                                               resolution,
-                                               path)
-        
-        data, _ = nrrd.read(path)
-        
-        return data
-            
-
-    # TODO: move these methods to mouse connectivity app
-    def cache_injection_density(self, path, eid):
-        return self.cache_projection_grid_data(
-            path, eid, GridDataApi.INJECTION_DENSITY)
-
-
-    def cache_projection_density(self, path, eid):
-        return self.cache_projection_grid_data(
-            path, eid, GridDataApi.PROJECTION_DENSITY)
-
-
-    def cache_injection_fraction(self, path, eid):
-        return self.cache_projection_grid_data(
-            path, eid, GridDataApi.INJECTION_FRACTION)
-
-
-    def cache_data_mask(self, path, eid):
-        return self.cache_projection_grid_data(
-            path, eid, GridDataApi.DATA_MASK)
->>>>>>> c44cf21d
-        
         
     def download_expression_grid_data(self,
                                       section_data_set_id,
